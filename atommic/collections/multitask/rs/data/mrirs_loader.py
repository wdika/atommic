# coding=utf-8
__author__ = "Dimitris Karkalousos"

import os
import warnings
from pathlib import Path
from typing import Callable, Optional, Tuple, Union

import h5py
import nibabel as nib
import numpy as np

from atommic.collections.common.data.mri_loader import MRIDataset
from atommic.collections.common.parts.utils import is_none


class RSMRIDataset(MRIDataset):
    """A dataset class for accelerated-MRI reconstruction and MRI segmentation.

    Examples
    --------
    >>> from atommic.collections.multitask.rs.data.mrirs_loader import RSMRIDataset
    >>> dataset = RSMRIDataset(root='data/train', sample_rate=0.1)
    >>> print(len(dataset))
    100
    >>> kspace, imspace, coil_sensitivities, mask, initial_prediction, segmentation_labels, attrs, filename, \
    slice_num = dataset[0]
    >>> print(kspace.shape)
    np.array([30, 640, 368])

    .. note::
        Extends :class:`atommic.collections.common.data.MRIDataset`.
    """

    def __init__(
        self,
        root: Union[str, Path, os.PathLike],
        coil_sensitivity_maps_root: Union[str, Path, os.PathLike] = None,
        mask_root: Union[str, Path, os.PathLike] = None,
        noise_root: Union[str, Path, os.PathLike] = None,
        initial_predictions_root: Union[str, Path, os.PathLike] = None,
        dataset_format: str = None,
        sample_rate: Optional[float] = None,
        volume_sample_rate: Optional[float] = None,
        use_dataset_cache: bool = False,
        dataset_cache_file: Union[str, Path, os.PathLike] = None,
        num_cols: Optional[Tuple[int]] = None,
        consecutive_slices: int = 1,
        data_saved_per_slice: bool = False,
        n2r_supervised_rate: Optional[float] = 0.0,
        complex_target: bool = False,
        log_images_rate: Optional[float] = 1.0,
        transform: Optional[Callable] = None,
        segmentations_root: Union[str, Path, os.PathLike] = None,
        segmentation_classes: int = 2,
        segmentation_classes_to_remove: Optional[Tuple[int]] = None,
        segmentation_classes_to_combine: Optional[Tuple[int]] = None,
        segmentation_classes_to_separate: Optional[Tuple[int]] = None,
        segmentation_classes_thresholds: Optional[Tuple[float]] = None,
        complex_data: bool = True,
        **kwargs,
    ):
        """Inits :class:`RSMRIDataset`.

        Parameters
        ----------
        root : Union[str, Path, os.PathLike]
            Path to the dataset.
        sense_root : Union[str, Path, os.PathLike], optional
            Path to the coil sensitivities maps dataset, if stored separately.
        mask_root : Union[str, Path, os.PathLike], optional
            Path to stored masks, if stored separately.
        noise_root : Union[str, Path, os.PathLike], optional
            Path to stored noise, if stored separately (in json format).
        initial_predictions_root : Union[str, Path, os.PathLike], optional
            Path to the dataset containing the initial predictions. If provided, the initial predictions will be used
            as the input of the reconstruction network. Default is ``None``.
        dataset_format : str, optional
            The format of the dataset. For example, ``'custom_dataset'`` or ``'public_dataset_name'``.
            Default is ``None``.
        sample_rate : Optional[float], optional
            A float between 0 and 1. This controls what fraction of the slices should be loaded. When creating
            subsampled datasets either set sample_rates (sample by slices) or volume_sample_rates (sample by volumes)
            but not both.
        volume_sample_rate : Optional[float], optional
            A float between 0 and 1. This controls what fraction of the volumes should be loaded. When creating
            subsampled datasets either set sample_rates (sample by slices) or volume_sample_rates (sample by volumes)
            but not both.
        use_dataset_cache : bool, optional
            Whether to cache dataset metadata. This is very useful for large datasets.
        dataset_cache_file : Union[str, Path, os.PathLike], optional
            A file in which to cache dataset information for faster load times.
        num_cols : Optional[Tuple[int]], optional
            If provided, only slices with the desired number of columns will be considered.
        consecutive_slices : int, optional
            An int (>0) that determine the amount of consecutive slices of the file to be loaded at the same time.
            Default is ``1``, loading single slices.
        data_saved_per_slice : bool, optional
            Whether the data is saved per slice or per volume.
        n2r_supervised_rate : Optional[float], optional
            A float between 0 and 1. This controls what fraction of the subjects should be loaded for Noise to
            Reconstruction (N2R) supervised loss, if N2R is enabled. Default is ``0.0``.
        complex_target : bool, optional
            Whether to use a complex target or not. Default is ``False``.
        log_images_rate : Optional[float], optional
            A float between 0 and 1. This controls what fraction of the subjects should be logged as images. Default is
            ``1.0``.
        transform : Optional[Callable], optional
            A sequence of callable objects that preprocesses the raw data into appropriate form. The transform function
            should take ``kspace``, ``coil sensitivity maps``, ``mask``, ``initial prediction``, ``segmentation``,
            ``target``, ``attributes``, ``filename``, and ``slice number`` as inputs. ``target`` may be null for test
            data. Default is ``None``.
        segmentations_root : Union[str, Path, os.PathLike], optional
            Path to the dataset containing the segmentations.
        segmentation_classes : int, optional
            The number of segmentation classes. Default is ``2``.
        segmentation_classes_to_remove : Optional[Tuple[int]], optional
            A tuple of segmentation classes to remove. For example, if the dataset contains segmentation classes
            0, 1, 2, 3, and 4, and you want to remove classes 1 and 3, set this to ``(1, 3)``. Default is ``None``.
        segmentation_classes_to_combine : Optional[Tuple[int]], optional
            A tuple of segmentation classes to combine. For example, if the dataset contains segmentation classes
            0, 1, 2, 3, and 4, and you want to combine classes 1 and 3, set this to ``(1, 3)``. Default is ``None``.
        segmentation_classes_to_separate : Optional[Tuple[int]], optional
            A tuple of segmentation classes to separate. For example, if the dataset contains segmentation classes
            0, 1, 2, 3, and 4, and you want to separate class 1 into 2 classes, set this to ``(1, 2)``.
            Default is ``None``.
        segmentation_classes_thresholds : Optional[Tuple[float]], optional
            A tuple of thresholds for the segmentation classes. For example, if the dataset contains segmentation
            classes 0, 1, 2, 3, and 4, and you want to set the threshold for class 1 to 0.5, set this to
            ``(0.5, 0.5, 0.5, 0.5, 0.5)``. Default is ``None``.
        complex_data : bool, optional
            Whether the data is complex. If ``False``, the data is assumed to be magnitude only. Default is ``True``.
        **kwargs : dict
            Additional keyword arguments.
        """
        super().__init__(
            root,
            coil_sensitivity_maps_root,
            mask_root,
            noise_root,
            initial_predictions_root,
            dataset_format,
            sample_rate,
            volume_sample_rate,
            use_dataset_cache,
            dataset_cache_file,
            num_cols,
            consecutive_slices,
            data_saved_per_slice,
            n2r_supervised_rate,
            complex_target,
            log_images_rate,
            transform,
            **kwargs,
        )

        self.segmentations_root = segmentations_root

        # Create random number generator used for consecutive slice selection and set consecutive slice amount
        self.consecutive_slices = consecutive_slices
        self.segmentation_classes = segmentation_classes
        self.segmentation_classes_to_remove = segmentation_classes_to_remove
        self.segmentation_classes_to_combine = segmentation_classes_to_combine
        self.segmentation_classes_to_separate = segmentation_classes_to_separate
        self.segmentation_classes_thresholds = segmentation_classes_thresholds
        self.complex_data = complex_data

    def process_segmentation_labels(self, segmentation_labels: np.ndarray) -> np.ndarray:  # noqa: MC0001
        """Processes segmentation labels to remove, combine, and separate classes.

        Parameters
        ----------
        segmentation_labels : np.ndarray
            The segmentation labels. The shape should be (num_slices, height, width) or (height, width).

        Returns
        -------
        np.ndarray
            The processed segmentation labels.
        """
        # find the dimension with the segmentation classes
        segmentation_labels_dim = segmentation_labels.ndim - 1
        for dim in range(segmentation_labels.ndim):
            if segmentation_labels.shape[dim] == self.segmentation_classes:
                segmentation_labels_dim = dim

        # move it to the last dimension
        segmentation_labels = np.moveaxis(segmentation_labels, segmentation_labels_dim, -1)

        # if we have a single slice, add a new dimension
        if segmentation_labels.ndim == 2:
            segmentation_labels = np.expand_dims(segmentation_labels, axis=0)

        # check if we need to remove any classes, e.g. background
        if self.segmentation_classes_to_remove is not None:
            segmentation_labels = np.delete(segmentation_labels, self.segmentation_classes_to_remove, axis=-1)

        # check if we need to combine any classes, e.g. White Matter and Gray Matter
        if self.segmentation_classes_to_combine is not None:
            segmentation_labels_to_combine = np.sum(
                segmentation_labels[..., self.segmentation_classes_to_combine], axis=-1, keepdims=True
            )
            segmentation_labels_to_keep = np.delete(segmentation_labels, self.segmentation_classes_to_combine, axis=-1)

            if self.segmentation_classes_to_remove is not None and 0 in self.segmentation_classes_to_remove:
                # if background is removed, we can stack the combined labels with the rest straight away
                segmentation_labels = np.concatenate(
                    [segmentation_labels_to_combine, segmentation_labels_to_keep], axis=-1
                )
            else:
                # if background is not removed, we need to add it back as new background channel
                segmentation_labels = np.concatenate(
                    [segmentation_labels[..., 0:1], segmentation_labels_to_combine, segmentation_labels_to_keep],
                    axis=-1,
                )

        # check if we need to separate any classes, e.g. pathologies from White Matter and Gray Matter
        if self.segmentation_classes_to_separate is not None:
            for x in self.segmentation_classes_to_separate:
                segmentation_class_to_separate = segmentation_labels[..., x]
                for i in range(segmentation_labels.shape[-1]):
                    if i == x:
                        continue
                    segmentation_labels[..., i][segmentation_class_to_separate > 0] = 0

        # threshold probability maps if any threshold is given
        if self.segmentation_classes_thresholds is not None:
            for i, voxel_thres in enumerate(self.segmentation_classes_thresholds):
                if voxel_thres is not None:
                    segmentation_labels[..., i][segmentation_labels[..., i] < voxel_thres] = 0
                    segmentation_labels[..., i][segmentation_labels[..., i] >= voxel_thres] = 1

        if self.consecutive_slices == 1:
            # bring the segmentation classes dimension back to the first dimension
            segmentation_labels = np.moveaxis(segmentation_labels, -1, 0)
        elif self.consecutive_slices > 1:
            # bring the segmentation classes dimension back to the second dimension
            segmentation_labels = np.moveaxis(segmentation_labels, -1, 1)

        return segmentation_labels

    def __getitem__(self, i: int):  # noqa: MC0001
        """Get item from :class:`RSMRIDataset`."""
        fname, dataslice, metadata = self.examples[i]
        with h5py.File(fname, "r") as hf:
            if self.complex_data:
                kspace = self.get_consecutive_slices(hf, "kspace", dataslice).astype(np.complex64)

                sensitivity_map = np.array([])
                if "sensitivity_map" in hf:
                    sensitivity_map = self.get_consecutive_slices(hf, "sensitivity_map", dataslice).astype(
                        np.complex64
                    )
                elif "maps" in hf:
                    sensitivity_map = self.get_consecutive_slices(hf, "maps", dataslice).astype(np.complex64)
                elif self.coil_sensitivity_maps_root is not None and self.coil_sensitivity_maps_root != "None":
                    coil_sensitivity_maps_root = self.coil_sensitivity_maps_root
                    split_dir = str(fname).split("/")
                    # check if exists
                    if not os.path.exists(Path(f"{coil_sensitivity_maps_root}/{split_dir[-2]}/{fname.name}")):
                        # find to what depth the coil_sensitivity_maps_root directory is nested
                        for j in range(len(split_dir)):
                            # get the coil_sensitivity_maps_root directory name
                            coil_sensitivity_maps_root = Path(f"{self.coil_sensitivity_maps_root}/{split_dir[-j]}/")
                            if os.path.exists(coil_sensitivity_maps_root / Path(split_dir[-2]) / fname.name):
                                break
                    # load coil sensitivity maps
                    with h5py.File(Path(coil_sensitivity_maps_root) / Path(split_dir[-2]) / fname.name, "r") as sf:
                        if "sensitivity_map" in sf or "sensitivity_map" in next(iter(sf.keys())):
                            sensitivity_map = (
                                self.get_consecutive_slices(sf, "sensitivity_map", dataslice)
                                .squeeze()
                                .astype(np.complex64)
                            )

                mask = None
                if "mask" in hf:
                    mask = np.asarray(self.get_consecutive_slices(hf, "mask", dataslice))
                    if mask.ndim == 3:
                        mask = mask[dataslice]
                elif self.mask_root is not None and self.mask_root != "None":
                    with h5py.File(Path(self.mask_root) / fname.name, "r") as mf:
                        mask = np.asarray(self.get_consecutive_slices(mf, "mask", dataslice))

                imspace = np.empty([])

            elif not self.complex_data:
                if "reconstruction_rss" in hf:
                    imspace = self.get_consecutive_slices(hf, "reconstruction_rss", dataslice)
                elif "reconstruction_sense" in hf:
                    imspace = self.get_consecutive_slices(hf, "reconstruction_sense", dataslice)
                elif "reconstruction" in hf:
                    imspace = self.get_consecutive_slices(hf, "reconstruction", dataslice)
                elif "target" in hf:
                    imspace = self.get_consecutive_slices(hf, "target", dataslice)
                else:
                    raise ValueError(
                        "Complex data has not been selected but no reconstruction data found in file. "
                        "Only 'reconstruction' key is supported."
                    )
                kspace = np.empty([])
                sensitivity_map = np.array([])
                mask = np.empty([])

            segmentation_labels = np.empty([])
            if self.segmentations_root is not None and self.segmentations_root != "None":
                with h5py.File(Path(self.segmentations_root) / fname.name, "r") as sf:
                    segmentation_labels = np.asarray(self.get_consecutive_slices(sf, "segmentation", dataslice))
                    segmentation_labels = self.process_segmentation_labels(segmentation_labels)
            elif "segmentation" in hf:
                segmentation_labels = np.asarray(self.get_consecutive_slices(hf, "segmentation", dataslice))
                segmentation_labels = self.process_segmentation_labels(segmentation_labels)

            initial_prediction = np.empty([])
            if not is_none(self.initial_predictions_root):
                with h5py.File(Path(self.initial_predictions_root) / fname.name, "r") as ipf:  # type: ignore
                    if "reconstruction" in hf:
                        initial_prediction = (
                            self.get_consecutive_slices(ipf, "reconstruction", dataslice)
                            .squeeze()
                            .astype(np.complex64)
                        )
                    elif "initial_prediction" in hf:
                        initial_prediction = (
                            self.get_consecutive_slices(ipf, "initial_prediction", dataslice)
                            .squeeze()
                            .astype(np.complex64)
                        )
            else:
                if "reconstruction" in hf:
                    initial_prediction = (
                        self.get_consecutive_slices(hf, "reconstruction", dataslice).squeeze().astype(np.complex64)
                    )
                elif "initial_prediction" in hf:
                    initial_prediction = (
                        self.get_consecutive_slices(hf, "initial_prediction", dataslice).squeeze().astype(np.complex64)
                    )

            attrs = dict(hf.attrs)

            # get noise level for current slice, if metadata["noise_levels"] is not empty
            if "noise_levels" in metadata and len(metadata["noise_levels"]) > 0:
                metadata["noise"] = metadata["noise_levels"][dataslice]
            else:
                metadata["noise"] = 1.0

            attrs.update(metadata)

        if sensitivity_map.shape != kspace.shape and sensitivity_map.ndim > 1:
            if sensitivity_map.ndim == 3:
                sensitivity_map = np.transpose(sensitivity_map, (2, 0, 1))
            elif sensitivity_map.ndim == 4:
                sensitivity_map = np.transpose(sensitivity_map, (0, 3, 1, 2))
            else:
                raise ValueError(
                    f"Sensitivity map has invalid dimensions {sensitivity_map.shape} compared to kspace {kspace.shape}"
                )

        attrs["log_image"] = bool(dataslice in self.indices_to_log)

        return (
            (
                kspace,
                imspace,
                sensitivity_map,
                mask,
                initial_prediction,
                segmentation_labels,
                attrs,
                fname.name,
                dataslice,
            )
            if self.transform is None
            else self.transform(
                kspace,
                imspace,
                sensitivity_map,
                mask,
                initial_prediction,
                segmentation_labels,
                attrs,
                fname.name,
                dataslice,
            )
        )


class SKMTEARSMRIDataset(RSMRIDataset):
    """Supports the SKM-TEA dataset for multitask accelerated MRI reconstruction and MRI segmentation.

    .. note::
        Extends :class:`atommic.collections.multitask.rs.data.mrirs_loader.RSMRIDataset`.
    """

    def __getitem__(self, i: int):  # noqa: MC0001
        """Get item from :class:`SKMTEARSMRIDataset`."""
        if not is_none(self.dataset_format):
            dataset_format = self.dataset_format.lower()  # type: ignore
            masking = "default"
            if "custom_masking" in dataset_format:
                masking = "custom"
                dataset_format = dataset_format.replace("custom_masking", "").strip("_")
        else:
            dataset_format = None
            masking = "custom"

        fname, dataslice, metadata = self.examples[i]
        with h5py.File(fname, "r") as hf:
            kspace = self.get_consecutive_slices(hf, "kspace", dataslice).astype(np.complex64)

            if not is_none(dataset_format) and dataset_format == "skm-tea-echo1":
                kspace = kspace[:, :, 0, :]
            elif not is_none(dataset_format) and dataset_format == "skm-tea-echo2":
                kspace = kspace[:, :, 1, :]
            elif not is_none(dataset_format) and dataset_format == "skm-tea-echo1+echo2":
                kspace = kspace[:, :, 0, :] + kspace[:, :, 1, :]
            elif not is_none(dataset_format) and dataset_format == "skm-tea-echo1+echo2-mc":
                kspace = np.concatenate([kspace[:, :, 0, :], kspace[:, :, 1, :]], axis=-1)
            elif not is_none(dataset_format) and dataset_format == "skm-tea-echo1-echo2":
                kspace = kspace
            else:
                warnings.warn(
                    f"Dataset format {dataset_format} is either not supported or set to None. "
                    "Using by default only the first echo."
                )
                kspace = kspace[:, :, 0, :]

            sensitivity_map = self.get_consecutive_slices(hf, "maps", dataslice).astype(np.complex64)
            if self.consecutive_slices > 1:
                sensitivity_map = sensitivity_map[:, 48:-48, 40:-40]
                kspace = kspace[:, 48:-48, 40:-40]
            else:
                sensitivity_map = sensitivity_map[48:-48, 40:-40]
                kspace = kspace[48:-48, 40:-40]

            if masking == "custom":
                mask = np.array([])
            else:
                masks = hf["masks"]
                mask = {}
                for key, val in masks.items():
                    mask[key.split("_")[-1].split(".")[0]] = np.asarray(val)

            # get the file format of the segmentation files
            segmentation_labels = nib.load(
                Path(self.segmentations_root) / Path(str(fname.name.split(".")[0]) + ".nii.gz")  # type: ignore
            ).get_fdata()

            # get a slice
            segmentation_labels = self.get_consecutive_slices({"seg": segmentation_labels}, "seg", dataslice)

            # Get the segmentation labels. They are valued as follows:
            # 0: Patellar Cartilage
            patellar_cartilage = np.zeros_like(segmentation_labels)
            patellar_cartilage[segmentation_labels == 1] = 1
            # 1: Femoral Cartilage
            femoral_cartilage = np.zeros_like(segmentation_labels)
            femoral_cartilage[segmentation_labels == 2] = 1
            # 2: Lateral Tibial Cartilage
            lateral_tibial_cartilage = np.zeros_like(segmentation_labels)
            lateral_tibial_cartilage[segmentation_labels == 3] = 1
            # 3: Medial Tibial Cartilage
            medial_tibial_cartilage = np.zeros_like(segmentation_labels)
            medial_tibial_cartilage[segmentation_labels == 4] = 1
            # 4: Lateral Meniscus
            lateral_meniscus = np.zeros_like(segmentation_labels)
            lateral_meniscus[segmentation_labels == 5] = 1
            # 5: Medial Meniscus
            medial_meniscus = np.zeros_like(segmentation_labels)
            medial_meniscus[segmentation_labels == 6] = 1
            # combine Lateral Tibial Cartilage and Medial Tibial Cartilage
            tibial_cartilage = lateral_tibial_cartilage + medial_tibial_cartilage
            # combine Lateral Meniscus and Medial Meniscus
            medial_meniscus = lateral_meniscus + medial_meniscus

            # stack the labels in the last dimension
            segmentation_labels = np.stack(
                [patellar_cartilage, femoral_cartilage, tibial_cartilage, medial_meniscus],
                axis=-1,
            )

            # TODO: This is hardcoded on the SKM-TEA side, how to generalize this?
            # We need to crop the segmentation labels in the frequency domain to reduce the FOV.
<<<<<<< HEAD
            segmentation_labels = np.fft.fftshift(np.fft.fft2(segmentation_labels, axes=(-3, -2)))
            segmentation_labels = segmentation_labels[..., 48:-48, 40:-40, :]
            segmentation_labels = np.fft.ifft2(np.fft.ifftshift(segmentation_labels), axes=(-3, -2)).real
=======
            segmentation_labels = np.fft.fftshift(np.fft.fft2(segmentation_labels))
            segmentation_labels = segmentation_labels[:, 48:-48, 40:-40]
            segmentation_labels = np.fft.ifft2(np.fft.ifftshift(segmentation_labels)).real
            segmentation_labels = np.where(segmentation_labels > 0.5, 1.0, 0.0)  # Make sure the labels are binary.
>>>>>>> 1abb819d

            imspace = np.empty([])

            initial_prediction = np.empty([])
            attrs = dict(hf.attrs)

            # get noise level for current slice, if metadata["noise_levels"] is not empty
            if "noise_levels" in metadata and len(metadata["noise_levels"]) > 0:
                metadata["noise"] = metadata["noise_levels"][dataslice]
            else:
                metadata["noise"] = 1.0

            attrs.update(metadata)
        if not is_none(dataset_format) and dataset_format == "skm-tea-echo1-echo2":
            if self.consecutive_slices > 1:
                segmentation_labels = np.transpose(segmentation_labels, (0, 3, 1, 2))
                kspace = np.transpose(kspace, (3, 0, 4, 1, 2))
                sensitivity_map = np.transpose(sensitivity_map, (4, 0, 3, 1, 2))
            else:
                segmentation_labels = np.transpose(segmentation_labels, (2, 0, 1))
                kspace = np.transpose(kspace, (2, 3, 0, 1))
                sensitivity_map = np.transpose(sensitivity_map, (3, 2, 0, 1))
        elif self.consecutive_slices > 1 and not is_none(dataset_format) and dataset_format != "skm-tea-echo1-echo2":
            segmentation_labels = np.transpose(segmentation_labels, (0, 3, 1, 2))
            kspace = np.transpose(kspace, (0, 3, 1, 2))
            sensitivity_map = np.transpose(sensitivity_map.squeeze(), (0, 3, 1, 2))
        else:
            segmentation_labels = np.transpose(segmentation_labels, (2, 0, 1))
            kspace = np.transpose(kspace, (2, 0, 1))
            sensitivity_map = np.transpose(sensitivity_map.squeeze(), (2, 0, 1))
        attrs["log_image"] = bool(dataslice in self.indices_to_log)
        return (
            (
                kspace,
                imspace,
                sensitivity_map,
                mask,
                initial_prediction,
                segmentation_labels,
                attrs,
                fname.name,
                dataslice,
            )
            if self.transform is None
            else self.transform(
                kspace,
                imspace,
                sensitivity_map,
                mask,
                initial_prediction,
                segmentation_labels,
                attrs,
                fname.name,
                dataslice,
            )
        )<|MERGE_RESOLUTION|>--- conflicted
+++ resolved
@@ -481,16 +481,10 @@
 
             # TODO: This is hardcoded on the SKM-TEA side, how to generalize this?
             # We need to crop the segmentation labels in the frequency domain to reduce the FOV.
-<<<<<<< HEAD
-            segmentation_labels = np.fft.fftshift(np.fft.fft2(segmentation_labels, axes=(-3, -2)))
-            segmentation_labels = segmentation_labels[..., 48:-48, 40:-40, :]
-            segmentation_labels = np.fft.ifft2(np.fft.ifftshift(segmentation_labels), axes=(-3, -2)).real
-=======
             segmentation_labels = np.fft.fftshift(np.fft.fft2(segmentation_labels))
             segmentation_labels = segmentation_labels[:, 48:-48, 40:-40]
             segmentation_labels = np.fft.ifft2(np.fft.ifftshift(segmentation_labels)).real
             segmentation_labels = np.where(segmentation_labels > 0.5, 1.0, 0.0)  # Make sure the labels are binary.
->>>>>>> 1abb819d
 
             imspace = np.empty([])
 
