--- conflicted
+++ resolved
@@ -69,14 +69,10 @@
         # Initialize the dimensionality of the data. It can be 2D or 2.5D -> meaning 2D with > 1 slices or 3D.
         self.dimensionality = cfg_dict.get("dimensionality", 2)
         self.consecutive_slices = cfg_dict.get("consecutive_slices", 1)
-<<<<<<< HEAD
-        self.num_echoes = cfg_dict.get("num_echoes", 1)
-=======
 
         # Set the output channels of the segmentation module.
         self.segmentation_module_output_channels = cfg_dict.get("segmentation_module_output_channels", 2)
 
->>>>>>> 1abb819d
         # Initialize the coil combination method. It can be either "SENSE" or "RSS" (root-sum-of-squares) or
         # "RSS-complex" (root-sum-of-squares of the complex-valued data).
         self.coil_combination_method = cfg_dict.get("coil_combination_method", "SENSE")
@@ -880,16 +876,10 @@
             output_predictions_reconstruction = output_predictions_reconstruction / torch.max(
                 torch.abs(output_predictions_reconstruction)
             )
-<<<<<<< HEAD
-
-=======
->>>>>>> 1abb819d
             output_predictions_reconstruction = output_predictions_reconstruction.detach().cpu().float()
             output_target_reconstruction = output_target_reconstruction.detach().cpu().float()
             output_target_segmentation = output_target_segmentation.detach().cpu().float()
             output_predictions_segmentation = output_predictions_segmentation.detach().cpu().float()
-<<<<<<< HEAD
-=======
 
             if self.segmentation_mode == 'multiclass':
                 output_predictions_segmentation = torch.softmax(output_predictions_segmentation, dim=0).float()
@@ -904,7 +894,6 @@
                 output_predictions_segmentation = output_predictions_segmentation.clamp(0, 1).float()
                 if self.segmentation_output_mode == "binary":
                     output_predictions_segmentation = torch.where(output_predictions_segmentation > 0.5, 1, 0).float()
->>>>>>> 1abb819d
 
             # Log target and predictions, if log_image is True for this slice.
             if attrs["log_image"][_batch_idx_]:
