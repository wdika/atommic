# coding=utf-8
__author__ = "Dimitris Karkalousos"

import pytest
import pytorch_lightning as pl
import torch
from omegaconf import OmegaConf

from atommic.collections.common.data.subsample import Random1DMaskFunc
from atommic.collections.common.parts import utils
from atommic.collections.multitask.rs.nn.mtlrs import MTLRS
from tests.collections.reconstruction.mri_data.conftest import create_input


@pytest.mark.parametrize(
    "shape, cfg, center_fractions, accelerations, dimensionality, segmentation_classes, trainer",
    [
        (
            [1, 3, 32, 16, 2],
            {
                "use_reconstruction_module": True,
                "task_adaption_type": "multi_task_learning",
                "joint_reconstruction_segmentation_module_cascades": 5,
                "reconstruction_module_recurrent_layer": "IndRNN",
                "reconstruction_module_conv_filters": [64, 64, 2],
                "reconstruction_module_conv_kernels": [5, 3, 3],
                "reconstruction_module_conv_dilations": [1, 2, 1],
                "reconstruction_module_conv_bias": [True, True, False],
                "reconstruction_module_recurrent_filters": [64, 64, 0],
                "reconstruction_module_recurrent_kernels": [1, 1, 0],
                "reconstruction_module_recurrent_dilations": [1, 1, 0],
                "reconstruction_module_recurrent_bias": [True, True, False],
                "reconstruction_module_depth": 2,
                "reconstruction_module_conv_dim": 2,
                "reconstruction_module_time_steps": 8,
                "reconstruction_module_num_cascades": 5,
                "reconstruction_module_dimensionality": 2,
                "reconstruction_module_accumulate_predictions": True,
                "reconstruction_module_no_dc": True,
                "reconstruction_module_keep_prediction": True,
                "reconstruction_loss": {"l1": 1.0},
                "segmentation_module": "UNet",
                "segmentation_module_input_channels": 2,
                "segmentation_module_output_channels": 4,
                "segmentation_module_channels": 64,
                "segmentation_module_pooling_layers": 4,
                "segmentation_module_dropout": 0.0,
                "segmentation_loss": {"dice": 1.0},
                "dice_loss_include_background": False,
                "dice_loss_to_onehot_y": False,
                "dice_loss_sigmoid": True,
                "dice_loss_softmax": False,
                "dice_loss_other_act": None,
                "dice_loss_squared_pred": False,
                "dice_loss_jaccard": False,
                "dice_loss_reduction": "mean",
                "dice_loss_smooth_nr": 1,
                "dice_loss_smooth_dr": 1,
                "dice_loss_batch": True,
                "consecutive_slices": 1,
                "coil_combination_method": "SENSE",
                "magnitude_input": False,
                "use_sens_net": False,
                "fft_centered": False,
                "fft_normalization": "backward",
                "spatial_dims": [-2, -1],
                "coil_dim": 1,
                "dimensionality": 2,
            },
            [0.08],
            [4],
            2,
            4,
            {
                "strategy": "ddp",
                "accelerator": "cpu",
                "num_nodes": 1,
                "max_epochs": 20,
                "precision": 32,
                "enable_checkpointing": False,
                "logger": False,
                "log_every_n_steps": 50,
                "check_val_every_n_epoch": -1,
                "max_steps": -1,
            },
        ),
        (
            [1, 3, 32, 16, 2],
            {
                "use_reconstruction_module": True,
                "task_adaption_type": "multi_task_learning",
                "joint_reconstruction_segmentation_module_cascades": 5,
                "reconstruction_module_recurrent_layer": "IndRNN",
                "reconstruction_module_conv_filters": [64, 64, 2],
                "reconstruction_module_conv_kernels": [5, 3, 3],
                "reconstruction_module_conv_dilations": [1, 2, 1],
                "reconstruction_module_conv_bias": [True, True, False],
                "reconstruction_module_recurrent_filters": [64, 64, 0],
                "reconstruction_module_recurrent_kernels": [1, 1, 0],
                "reconstruction_module_recurrent_dilations": [1, 1, 0],
                "reconstruction_module_recurrent_bias": [True, True, False],
                "reconstruction_module_depth": 2,
                "reconstruction_module_conv_dim": 2,
                "reconstruction_module_time_steps": 8,
                "reconstruction_module_num_cascades": 5,
                "reconstruction_module_dimensionality": 2,
                "reconstruction_module_accumulate_predictions": True,
                "reconstruction_module_no_dc": True,
                "reconstruction_module_keep_prediction": True,
                "reconstruction_loss": {"l1": 1.0},
                "segmentation_module": "AttentionUNet",
                "segmentation_module_input_channels": 1,
                "segmentation_module_output_channels": 4,
                "segmentation_module_channels": 64,
                "segmentation_module_pooling_layers": 4,
                "segmentation_module_dropout": 0.0,
                "segmentation_loss": {"dice": 1.0},
                "dice_loss_include_background": False,
                "dice_loss_to_onehot_y": False,
                "dice_loss_sigmoid": True,
                "dice_loss_softmax": False,
                "dice_loss_other_act": None,
                "dice_loss_squared_pred": False,
                "dice_loss_jaccard": False,
                "dice_loss_reduction": "mean",
                "dice_loss_smooth_nr": 1,
                "dice_loss_smooth_dr": 1,
                "dice_loss_batch": True,
                "consecutive_slices": 1,
                "coil_combination_method": "SENSE",
                "magnitude_input": True,
                "use_sens_net": False,
                "fft_centered": False,
                "fft_normalization": "backward",
                "spatial_dims": [-2, -1],
                "coil_dim": 1,
                "dimensionality": 2,
            },
            [0.08],
            [4],
            2,
            4,
            {
                "strategy": "ddp",
                "accelerator": "cpu",
                "num_nodes": 1,
                "max_epochs": 20,
                "precision": 32,
                "enable_checkpointing": False,
                "logger": False,
                "log_every_n_steps": 50,
                "check_val_every_n_epoch": -1,
                "max_steps": -1,
            },
        ),
        (
            [1, 3, 32, 16, 2],
            {
                "use_reconstruction_module": True,
                "task_adaption_type": "multi_task_learning",
                "joint_reconstruction_segmentation_module_cascades": 5,
                "reconstruction_module_recurrent_layer": "IndRNN",
                "reconstruction_module_conv_filters": [64, 64, 2],
                "reconstruction_module_conv_kernels": [5, 3, 3],
                "reconstruction_module_conv_dilations": [1, 2, 1],
                "reconstruction_module_conv_bias": [True, True, False],
                "reconstruction_module_recurrent_filters": [64, 64, 0],
                "reconstruction_module_recurrent_kernels": [1, 1, 0],
                "reconstruction_module_recurrent_dilations": [1, 1, 0],
                "reconstruction_module_recurrent_bias": [True, True, False],
                "reconstruction_module_depth": 2,
                "reconstruction_module_conv_dim": 2,
                "reconstruction_module_time_steps": 8,
                "reconstruction_module_num_cascades": 5,
                "reconstruction_module_dimensionality": 2,
                "reconstruction_module_accumulate_predictions": True,
                "reconstruction_module_no_dc": True,
                "reconstruction_module_keep_prediction": True,
                "reconstruction_loss": {"l1": 1.0},
                "segmentation_module": "ConvLayer",
                "segmentation_module_input_channels": 1,
                "segmentation_module_output_channels": 4,
                "segmentation_module_channels": 64,
                "segmentation_module_pooling_layers": 4,
                "segmentation_module_dropout": 0.0,
                "segmentation_loss": {"dice": 1.0},
                "dice_loss_include_background": False,
                "dice_loss_to_onehot_y": False,
                "dice_loss_sigmoid": True,
                "dice_loss_softmax": False,
                "dice_loss_other_act": None,
                "dice_loss_squared_pred": False,
                "dice_loss_jaccard": False,
                "dice_loss_reduction": "mean",
                "dice_loss_smooth_nr": 1,
                "dice_loss_smooth_dr": 1,
                "dice_loss_batch": True,
                "consecutive_slices": 1,
                "coil_combination_method": "SENSE",
                "magnitude_input": True,
                "use_sens_net": False,
                "fft_centered": False,
                "fft_normalization": "backward",
                "spatial_dims": [-2, -1],
                "coil_dim": 1,
                "dimensionality": 2,
            },
            [0.08],
            [4],
            2,
            4,
            {
                "strategy": "ddp",
                "accelerator": "cpu",
                "num_nodes": 1,
                "max_epochs": 20,
                "precision": 32,
                "enable_checkpointing": False,
                "logger": False,
                "log_every_n_steps": 50,
                "check_val_every_n_epoch": -1,
                "max_steps": -1,
            },
        ),
        (
<<<<<<< HEAD
            [2, 3, 32, 16, 2],
=======
            [1, 3, 32, 16, 2],
>>>>>>> 1abb819d
            {
                "use_reconstruction_module": True,
                "task_adaption_type": "multi_task_learning",
                "joint_reconstruction_segmentation_module_cascades": 5,
                "reconstruction_module_recurrent_layer": "IndRNN",
                "reconstruction_module_conv_filters": [64, 64, 2],
                "reconstruction_module_conv_kernels": [5, 3, 3],
                "reconstruction_module_conv_dilations": [1, 2, 1],
                "reconstruction_module_conv_bias": [True, True, False],
                "reconstruction_module_recurrent_filters": [64, 64, 0],
                "reconstruction_module_recurrent_kernels": [1, 1, 0],
                "reconstruction_module_recurrent_dilations": [1, 1, 0],
                "reconstruction_module_recurrent_bias": [True, True, False],
                "reconstruction_module_depth": 2,
                "reconstruction_module_conv_dim": 2,
                "reconstruction_module_time_steps": 8,
                "reconstruction_module_num_cascades": 5,
                "reconstruction_module_dimensionality": 2,
                "reconstruction_module_accumulate_predictions": True,
                "reconstruction_module_no_dc": True,
                "reconstruction_module_keep_prediction": True,
<<<<<<< HEAD
                "reconstruction_loss": {"l1": 1.0, "ssim": 1.0},
=======
                "reconstruction_loss": {"l1": 1.0},
>>>>>>> 1abb819d
                "segmentation_module": "UNet",
                "segmentation_module_input_channels": 2,
                "segmentation_module_output_channels": 4,
                "segmentation_module_channels": 64,
                "segmentation_module_pooling_layers": 4,
                "segmentation_module_dropout": 0.0,
<<<<<<< HEAD
                "segmentation_loss": {"dice": 1.0},
=======
                "segmentation_loss": {
                    "focal_loss": 1.0,
                    "dice": 1.0,
                    "binary_cross_entropy": 1.0,
                    "generalized_dice": 1.0,
                },
                "segmentation_mode": "multilabel",  # multiclass or multilabel
                "segmentation_output_mode": "probability",  # Although probability is not a defined output mode, it
                # will not save predictions as binary anyways.
>>>>>>> 1abb819d
                "dice_loss_include_background": False,
                "dice_loss_to_onehot_y": False,
                "dice_loss_sigmoid": True,
                "dice_loss_softmax": False,
                "dice_loss_other_act": None,
                "dice_loss_squared_pred": False,
                "dice_loss_jaccard": False,
                "dice_loss_reduction": "mean",
                "dice_loss_smooth_nr": 1,
                "dice_loss_smooth_dr": 1,
                "dice_loss_batch": True,
<<<<<<< HEAD
                "consecutive_slices": 3,
=======
                "consecutive_slices": 1,
>>>>>>> 1abb819d
                "coil_combination_method": "SENSE",
                "magnitude_input": False,
                "use_sens_net": False,
                "fft_centered": False,
                "fft_normalization": "backward",
                "spatial_dims": [-2, -1],
<<<<<<< HEAD
                "coil_dim": 2,
                "dimensionality": 2,
                "num_echoes": 2,
=======
                "coil_dim": 1,
                "dimensionality": 2,
>>>>>>> 1abb819d
            },
            [0.08],
            [4],
            2,
            4,
            {
                "strategy": "ddp",
                "accelerator": "cpu",
                "num_nodes": 1,
                "max_epochs": 20,
                "precision": 32,
                "enable_checkpointing": False,
                "logger": False,
                "log_every_n_steps": 50,
                "check_val_every_n_epoch": -1,
                "max_steps": -1,
            },
        ),
    ],
)
def test_mtlmrirs(shape, cfg, center_fractions, accelerations, dimensionality, segmentation_classes, trainer):
    """
    Test MultiTask Learning for accelerated-MRI Reconstruction & Segmentation with different parameters.

    Parameters
    ----------
    shape : list of int
        Shape of the input data
    cfg : dict
        Dictionary with the parameters of the qRIM model
    center_fractions : list of float
        List of center fractions to test
    accelerations : list of float
        List of acceleration factors to test
    dimensionality : int
        Dimensionality of the data
    segmentation_classes : int
        Number of segmentation classes
    trainer : dict
        Dictionary with the parameters of the trainer
    """
    mask_func = Random1DMaskFunc(center_fractions, accelerations)
    x = create_input(shape)

    outputs, masks = [], []
    for i in range(x.shape[0]):
        output, mask, _ = utils.apply_mask(x[i : i + 1], mask_func, seed=123)
        outputs.append(output)
        masks.append(mask)

    output = torch.cat(outputs)
    mask = torch.cat(masks)
    coil_dim = cfg.get("coil_dim")
    consecutive_slices = cfg.get("consecutive_slices")
    num_echoes = cfg.get("num_echoes")
    if consecutive_slices > 1:
        x = torch.stack([x for _ in range(consecutive_slices)], 1)
        mask = torch.stack([mask for _ in range(consecutive_slices)], 1)
        output = torch.stack([output for _ in range(consecutive_slices)], 1)
    cfg = OmegaConf.create(cfg)
    cfg = OmegaConf.create(OmegaConf.to_container(cfg, resolve=True))

    trainer = OmegaConf.create(trainer)
    trainer = OmegaConf.create(OmegaConf.to_container(trainer, resolve=True))
    trainer = pl.Trainer(**trainer)

    mtlrs = MTLRS(cfg, trainer=trainer)

    with torch.no_grad():
        pred_reconstruction, pred_segmentation = mtlrs.forward(
            output,
            output,
            mask,
            output.sum(coil_dim),
            output.sum(coil_dim),
        )

    if cfg.get("accumulate_predictions"):
        try:
            pred_reconstruction = next(pred_reconstruction)
        except StopIteration:
            pass

    if isinstance(pred_reconstruction, list):
        pred_reconstruction = pred_reconstruction[-1]

    if isinstance(pred_reconstruction, list):
        pred_reconstruction = pred_reconstruction[-1]

    if isinstance(pred_reconstruction, list):
        pred_reconstruction = pred_reconstruction[-1]

    if dimensionality == 3 or consecutive_slices > 1:
        x = x.reshape([x.shape[0] * x.shape[1], x.shape[2], x.shape[3], x.shape[4], x.shape[5]])
    if x.shape[-1] == 2:
        x = x[..., 0] + 1j * x[..., 1]

    if consecutive_slices > 1 or dimensionality == 3:
        x = x.sum(coil_dim - 1)  # sum over coils
        if pred_reconstruction.dim() == 4:
            pred_reconstruction = pred_reconstruction.reshape(
                pred_reconstruction.shape[0] * pred_reconstruction.shape[1], *pred_reconstruction.shape[2:]
            )
        if pred_reconstruction.shape != x.shape:
            raise AssertionError
        if output.dim() == 6:
            output = output.reshape(
                [output.shape[0] * output.shape[1], output.shape[2], output.shape[3], output.shape[4], output.shape[5]]
            )
            coil_dim -= 1
        output = torch.view_as_complex(output).sum(coil_dim)
        output = torch.stack([output for _ in range(segmentation_classes)], 1)
        if consecutive_slices > 1:
            pred_segmentation = pred_segmentation.reshape(
                pred_segmentation.shape[0] * pred_segmentation.shape[1], *pred_segmentation.shape[2:]
            )
        if num_echoes > 1:  # Model only makes one segmentation of multiple echoes
            pred_segmentation = pred_segmentation.repeat(num_echoes, 1, 1, 1)
        if pred_segmentation.shape != output.shape:
            raise AssertionError
    else:
        if pred_reconstruction.shape[1:] != x.shape[2:]:
            raise AssertionError
        output = torch.view_as_complex(torch.stack([output for _ in range(segmentation_classes)], 1).sum(coil_dim + 1))
        if pred_segmentation.shape != output.shape:
            raise AssertionError<|MERGE_RESOLUTION|>--- conflicted
+++ resolved
@@ -223,11 +223,7 @@
             },
         ),
         (
-<<<<<<< HEAD
-            [2, 3, 32, 16, 2],
-=======
             [1, 3, 32, 16, 2],
->>>>>>> 1abb819d
             {
                 "use_reconstruction_module": True,
                 "task_adaption_type": "multi_task_learning",
@@ -249,20 +245,13 @@
                 "reconstruction_module_accumulate_predictions": True,
                 "reconstruction_module_no_dc": True,
                 "reconstruction_module_keep_prediction": True,
-<<<<<<< HEAD
-                "reconstruction_loss": {"l1": 1.0, "ssim": 1.0},
-=======
                 "reconstruction_loss": {"l1": 1.0},
->>>>>>> 1abb819d
                 "segmentation_module": "UNet",
                 "segmentation_module_input_channels": 2,
                 "segmentation_module_output_channels": 4,
                 "segmentation_module_channels": 64,
                 "segmentation_module_pooling_layers": 4,
                 "segmentation_module_dropout": 0.0,
-<<<<<<< HEAD
-                "segmentation_loss": {"dice": 1.0},
-=======
                 "segmentation_loss": {
                     "focal_loss": 1.0,
                     "dice": 1.0,
@@ -272,7 +261,6 @@
                 "segmentation_mode": "multilabel",  # multiclass or multilabel
                 "segmentation_output_mode": "probability",  # Although probability is not a defined output mode, it
                 # will not save predictions as binary anyways.
->>>>>>> 1abb819d
                 "dice_loss_include_background": False,
                 "dice_loss_to_onehot_y": False,
                 "dice_loss_sigmoid": True,
@@ -284,25 +272,15 @@
                 "dice_loss_smooth_nr": 1,
                 "dice_loss_smooth_dr": 1,
                 "dice_loss_batch": True,
-<<<<<<< HEAD
-                "consecutive_slices": 3,
-=======
                 "consecutive_slices": 1,
->>>>>>> 1abb819d
                 "coil_combination_method": "SENSE",
                 "magnitude_input": False,
                 "use_sens_net": False,
                 "fft_centered": False,
                 "fft_normalization": "backward",
                 "spatial_dims": [-2, -1],
-<<<<<<< HEAD
-                "coil_dim": 2,
-                "dimensionality": 2,
-                "num_echoes": 2,
-=======
                 "coil_dim": 1,
                 "dimensionality": 2,
->>>>>>> 1abb819d
             },
             [0.08],
             [4],
